/*
 * Instrument code to keep track of the number of bytes accessed
 * and the number of floating-point operations performed.
 *
 * By Scott Pakin <pakin@lanl.gov>
      Pat McCormick <pat@lanl.gov>
 */

#include "llvm/ADT/StringMap.h"
#include "llvm/BasicBlock.h"
#include "llvm/Constants.h"
#include "llvm/DataLayout.h"
#include "llvm/DerivedTypes.h"
#include "llvm/Function.h"
#include "llvm/GlobalValue.h"
#include "llvm/Instructions.h"
#include "llvm/Module.h"
#include "llvm/Pass.h"
#include "llvm/Support/CommandLine.h"
#include "llvm/Support/ErrorHandling.h"
#include "llvm/Support/raw_ostream.h"
<<<<<<< HEAD
=======
#include "llvm/Target/TargetData.h"

>>>>>>> 6546db6d
#include <vector>
#include <set>
#include <cxxabi.h>

using namespace std;
using namespace llvm;

namespace {
  // Define a command-line option for outputting results at the end of
  // every basic block instead of only once at the end of the program.
  static cl::opt<bool>
  InstrumentEveryBB("bf-every-bb", cl::init(false), cl::NotHidden,
                    cl::desc("Output byte and flop counts at the end of every basic block"));

  // Define a command-line option for aggregating measurements by
  // function name.
  static cl::opt<bool>
  TallyByFunction("bf-by-func", cl::init(false), cl::NotHidden,
                  cl::desc("Associate byte and flop counts with each function"));

  // Define a command-line option for outputting not only function
  // names but also immediate parents.
  static cl::opt<bool>
  TrackCallStack("bf-call-stack", cl::init(false), cl::NotHidden,
                 cl::desc("Additionally output the name of each function's parent"));

  // Define a command-line option for keeping track of unique bytes
  static cl::opt<bool>
  TrackUniqueBytes("bf-unique-bytes", cl::init(false), cl::NotHidden,
                   cl::desc("Additionally tally unique bytes accessed"));

  // Define a command-line option for tallying all binary operations,
  // not just floating-point operations.
  static cl::opt<bool>
  TallyAllOps("bf-all-ops", cl::init(false), cl::NotHidden,
              cl::desc("Tally all operations, not just floating-point operations"));

  // Define a command-line option for tallying load/store operations
  // based on various data types (note this also implies --bf-all-ops).
  static cl::opt<bool>
  TallyTypes("bf-types", cl::init(false), cl::NotHidden,
	     cl::desc("Tally type information with loads and stores (note this flag enables --bf-all-ops)."));

  // Define a command-line option for merging basic-block measurements
  // to reduce the output volume.
  static cl::opt<int>
  BBMergeCount("bf-merge-bb", cl::init(1), cl::NotHidden,
               cl::desc("Merge this many basic blocks into a single line of output"),
               cl::value_desc("count"));

  // Define a command-line option to accept a list of functions to
  // instrument, ignoring all others.
  static cl::list<string>
  IncludedFunctions("bf-include", cl::NotHidden, cl::ZeroOrMore, cl::CommaSeparated,
               cl::desc("Instrument only the functions in the given list"),
               cl::value_desc("function,..."));

  // Define a command-line option to accept a list of functions not to
  // instrument, including all others.
  static cl::list<string>
  ExcludedFunctions("bf-exclude", cl::NotHidden, cl::ZeroOrMore, cl::CommaSeparated,
               cl::desc("Do not instrument the functions in the given list"),
               cl::value_desc("function,..."));

  // Define a command-line option for enabling thread safety (at the
  // cost of increasing execution time).
  static cl::opt<bool>
  ThreadSafety("bf-thread-safe", cl::init(false), cl::NotHidden,
               cl::desc("Generate slower but thread-safe instrumentation"));

  // Define a command-line option for tallying vector operations.
  static cl::opt<bool>
  TallyVectors("bf-vectors", cl::init(false), cl::NotHidden,
               cl::desc("Tally vector lengths and counts"));

  // Define a command-line option for tracking reuse distance.
  typedef enum {RD_LOADS, RD_STORES, RD_BOTH} ReuseDistType;
  static cl::bits<ReuseDistType>
  ReuseDist("bf-reuse-dist", cl::NotHidden, cl::CommaSeparated, cl::ValueOptional,
	    cl::desc("Keep track of data reuse distance"),
	    cl::values(clEnumValN(RD_LOADS,  "loads",  "Keep track of loads"),
		       clEnumValN(RD_STORES, "stores", "Keep track of stores"),
		       clEnumValN(RD_BOTH,   "",       "Keep track of both loads and stores"),
		       clEnumValEnd));
  unsigned int rd_bits = 0;    // Same as ReuseDist.getBits() but with RD_BOTH expanded

  // Define a command-line option for pruning reuse distance.
  static cl::opt<unsigned long long>
  MaxReuseDist("bf-max-rdist", cl::init(~(unsigned long long)0 - 1),
	       cl::NotHidden,
               cl::desc("Treat addresses not touched after this many accesses as untouched"),
               cl::value_desc("accesses"));

  // Define a pass over each basic block in the module.
  struct BytesFlops : public FunctionPass {

  private:
    static const int CLEAR_LOADS;
    static const int CLEAR_FLOAT_LOADS;
    static const int CLEAR_DOUBLE_LOADS;
    static const int CLEAR_INT_LOADS;
    static const int CLEAR_PTR_LOADS;
    static const int CLEAR_OTHER_TYPE_LOADS;

    static const int CLEAR_STORES;
    static const int CLEAR_FLOAT_STORES;
    static const int CLEAR_DOUBLE_STORES;
    static const int CLEAR_INT_STORES;
    static const int CLEAR_PTR_STORES;
    static const int CLEAR_OTHER_TYPE_STORES;

    static const int CLEAR_FLOPS;
    static const int CLEAR_FP_BITS;
    static const int CLEAR_OPS;
    static const int CLEAR_OP_BITS;

    GlobalVariable* load_var;  // Global reference to bf_load_count, a 64-bit load counter
    GlobalVariable* store_var; // Global reference to bf_store_count, a 64-bit store counter

    // TODO: We might want to collapse types into a single array-based set of counters to 
    // make the code a bit cleaner... 
    GlobalVariable* load_inst_var;              // Global reference to bf_load_ins_count, a 64-bit load-instruction counter
    GlobalVariable* load_float_inst_var;        // Global reference to bf_float_load_ins_count, a 64-bit load-instruction counter for single-precision floats
    GlobalVariable* load_double_inst_var;       // Global reference to bf_double_load_ins_count, a 64-bit load-instruction counter for double-precision floats
    GlobalVariable* load_int8_inst_var;         // Global reference to bf_int8_load_ins_count, a 64-bit load-instruction counter for 8-bit integers
    GlobalVariable* load_int16_inst_var;        // Global reference to bf_int16_load_ins_count, a 64-bit load-instruction counter for 16-bit integers
    GlobalVariable* load_int32_inst_var;        // Global reference to bf_int32_load_ins_count, a 64-bit load-instruction counter for 32-bit integers
    GlobalVariable* load_int64_inst_var;        // Global reference to bf_int64_load_ins_count, a 64-bit load-instruction counter for 64-bit integers
    GlobalVariable* load_ptr_inst_var;          // Global reference to bf_ptr_load_ins_count, a 64-bit load-instruction counter for pointers
    GlobalVariable* load_other_type_inst_var;   // Global reference to bf_other_type_load_ins_count, a 64-bit load-instruction counter for other types

    GlobalVariable* store_inst_var;             // Global reference to bf_store_ins_count, a 64-bit store-instruction counter
    GlobalVariable* store_float_inst_var;       // Global reference to bf_float_store_ins_count, a 64-bit store-instruction counter for single-precision floats
    GlobalVariable* store_double_inst_var;      // Global reference to bf_double_store_ins_count, a 64-bit store-instruction counter for double-precision floats
    GlobalVariable* store_int8_inst_var;        // Global reference to bf_int8_store_ins_count, a 64-bit store-instruction counter for 8-bit integers
    GlobalVariable* store_int16_inst_var;       // Global reference to bf_int16_store_ins_count, a 64-bit store-instruction counter for 16-bit integers
    GlobalVariable* store_int32_inst_var;       // Global reference to bf_int32_store_ins_count, a 64-bit store-instruction counter for 32-bit integers
    GlobalVariable* store_int64_inst_var;       // Global reference to bf_int64_store_ins_count, a 64-bit store-instruction counter for 64-bit integers
    GlobalVariable* store_ptr_inst_var;         // Global reference to bf_ptr_store_ins_count, a 64-bit store-instruction counter for pointers
    GlobalVariable* store_other_type_inst_var; // Global reference to bf_other_type_store_ins_count, a 64-bit store-instruction counter for other types     

    GlobalVariable* flop_var;  // Global reference to bf_flop_count, a 64-bit flop counter
    GlobalVariable* fp_bits_var;  // Global reference to bf_fp_bits_count, a 64-bit FP-bit counter
    GlobalVariable* op_var;    // Global reference to bf_op_count, a 64-bit operation counter
    GlobalVariable* op_bits_var;   // Global reference to bf_op_bits_count, a 64-bit operation-bit counter
    uint64_t static_loads;   // Number of static load instructions
    uint64_t static_stores;  // Number of static store instructions
    uint64_t static_flops;   // Number of static floating-point instructions
    uint64_t static_ops;     // Number of static binary-operation instructions
    uint64_t static_cond_brs;  // Number of static conditional or indirect branch instructions
    Function* init_if_necessary;  // Pointer to bf_initialize_if_necessary()
    Function* accum_bb_tallies;   // Pointer to bf_accumulate_bb_tallies()
    Function* report_bb_tallies;  // Pointer to bf_report_bb_tallies()
    Function* reset_bb_tallies;   // Pointer to bf_reset_bb_tallies()
    Function* assoc_counts_with_func;    // Pointer to bf_assoc_counters_with_func()
    Function* assoc_addrs_with_func;    // Pointer to bf_assoc_addresses_with_func()
    Function* assoc_addrs_with_prog;    // Pointer to bf_assoc_addresses_with_prog()
    Function* push_function;     // Pointer to bf_push_function()
    Function* pop_function;      // Pointer to bf_pop_function()
    Function* tally_function;    // Pointer to bf_incr_func_tally()
    Function* push_bb;           // Pointer to bf_push_basic_block()
    Function* pop_bb;            // Pointer to bf_pop_basic_block()
    Function* take_mega_lock;    // Pointer to bf_acquire_mega_lock()
    Function* release_mega_lock; // Pointer to bf_release_mega_lock()
    Function* tally_vector;      // Pointer to bf_tally_vector_operation()
    Function* reuse_dist_prog;   // Pointer to bf_reuse_dist_addrs_prog()
    StringMap<Constant*> func_name_to_arg;   // Map from a function name to an IR function argument
    set<string>* instrument_only;   // Set of functions to instrument; NULL=all
    set<string>* dont_instrument;   // Set of functions not to instrument; NULL=none
    ConstantInt* not_end_of_bb;     // 0, not at the end of a basic block
    ConstantInt* uncond_end_bb;     // 1, basic block ended with an unconditional branch
    ConstantInt* cond_end_bb;       // 2, basic block ended with a conditional branch
    ConstantInt* zero;        // A 64-bit constant "0"
    ConstantInt* one;         // A 64-bit constant "1"

    // Insert after a given instruction some code to increment a
    // global variable.
    void increment_global_variable(BasicBlock::iterator& iter,
                                   Constant* global_var,
                                   Value* increment) {

      // Point to the next instruction, because it's easy to insert before that.
      BasicBlock::iterator next_iter = iter;
      next_iter++;

      // %0 = load i64* @<global_var>, align 8
      LoadInst* load_var = new LoadInst(global_var, "gvar", false, next_iter);

        // %1 = add i64 %0, <increment>
      BinaryOperator* inc_var =
        BinaryOperator::Create(Instruction::Add, load_var, increment,
                               "new_gvar", next_iter);

      // store i64 %1, i64* @<global_var>, align 8
      new StoreInst(inc_var, global_var, false, next_iter);

      // Point to the last instruction we inserted.  The loop over
      // instructions will then increment this to point one past the
      // last instruction we inserted.
      iter = next_iter;
      iter--;
    }

    // Mark a variable as "used" (not eligible for dead-code elimination).
    void mark_as_used(Module& module, GlobalVariable* protected_var) {
      LLVMContext& globctx = module.getContext();
      PointerType* ptr8 = PointerType::get(IntegerType::get(globctx, 8), 0);
      ArrayType* ptr8_array = ArrayType::get(ptr8, 1);

      GlobalVariable* llvm_used =
        new GlobalVariable(module, ptr8_array, false,
                           GlobalValue::AppendingLinkage, 0, "llvm.used");
      llvm_used->setSection("llvm.metadata");
      std::vector<Constant*> llvm_used_elts;
      llvm_used_elts.push_back(ConstantExpr::getCast(Instruction::BitCast,
                                                     protected_var, ptr8));
      llvm_used->setInitializer(ConstantArray::get(ptr8_array, llvm_used_elts));
    }

    // Create and initialize a global uint64_t constant in the
    // instrumented code.
    GlobalVariable* create_global_constant(Module& module, const char *name, uint64_t value) {
      LLVMContext& globctx = module.getContext();
      IntegerType* i64type = Type::getInt64Ty(globctx);
      ConstantInt* const_value = ConstantInt::get(globctx, APInt(64, value));
      GlobalVariable* new_constant =
        new GlobalVariable(module, i64type, true, GlobalValue::LinkOnceODRLinkage,
                           const_value, name);
      mark_as_used(module, new_constant);
      return new_constant;
    }

    // Create and initialize a global bool constant in the
    // instrumented code.
    GlobalVariable* create_global_constant(Module& module, const char *name, bool value) {
      LLVMContext& globctx = module.getContext();
      IntegerType* booltype = Type::getInt1Ty(globctx);
      ConstantInt* const_value = ConstantInt::get(globctx, APInt(1, value));
      GlobalVariable* new_constant =
        new GlobalVariable(module, booltype, true, GlobalValue::LinkOnceODRLinkage,
                           const_value, name);
      mark_as_used(module, new_constant);
      return new_constant;
    }

    // Return the number of elements in a given vector.
    ConstantInt* get_vector_length(LLVMContext& bbctx, const Type* dataType, ConstantInt* scalarValue) {
      if (dataType->isVectorTy()) {
        unsigned int num_elts = dyn_cast<VectorType>(dataType)->getNumElements();
        return ConstantInt::get(bbctx, APInt(64, num_elts));
      }
      else
        return scalarValue;
    }

    // Return true if and only if the given instruction should be
    // tallied as an operation.
    bool is_any_operation(const Instruction& inst, const unsigned int opcode,
                          const Type* instType) {
      // Treat a variety of instructions as "operations".
      if (inst.isBinaryOp(opcode))
        // Binary operator (e.g., add)
        return true;
      if (isa<CastInst>(inst) && !isa<BitCastInst>(inst))
        // Cast (e.g., sitofp) but not a bit cast (e.g., bitcast)
        return true;
      if (isa<CmpInst>(inst))
        // Comparison (e.g., icmp)
        return true;

      // None of the above
      return false;
    }

    // Return true if and only if the given instruction should be
    // tallied as a floating-point operation.
    bool is_fp_operation(const Instruction& inst, const unsigned int opcode,
                         const Type* instType) {
      return inst.isBinaryOp(opcode) && instType->isFPOrFPVectorTy();
    }

    // Return the total number of bits consumed and produced by a
    // given instruction.  Results are are a bit unintuitive for
    // certain types of instructions so use with caution.
    uint64_t instruction_operand_bits(const Instruction& inst) {
      uint64_t total_bits = inst.getType()->getPrimitiveSizeInBits();
      for (User::const_op_iterator iter = inst.op_begin(); iter != inst.op_end(); iter++) {
          Value* val = dyn_cast<Value>(*iter);
          total_bits += val->getType()->getPrimitiveSizeInBits();
        }
      return total_bits;
    }

    // Declare a function that takes no arguments and returns no value.
    Function* declare_thunk(Module* module, const char* thunk_name) {
        vector<Type*> no_args;
        FunctionType* void_func_result =
          FunctionType::get(Type::getVoidTy(module->getContext()), no_args, false);
        Function* thunk_function =
          Function::Create(void_func_result, GlobalValue::ExternalLinkage,
                           thunk_name, module);
        thunk_function->setCallingConv(CallingConv::C);
        return thunk_function;
    }

    // Map a function name (string) to an argument to an IR function call.
    Constant* map_func_name_to_arg (Module* module, StringRef funcname) {
      // If we already mapped this function name we don't need to do
      // so again.
      Constant* string_argument = func_name_to_arg[funcname];
      if (string_argument != NULL)
        return string_argument;

      // This is the first time we've seen this function name.
      LLVMContext& globctx = module->getContext();
      ArrayType* char_array =
        ArrayType::get(IntegerType::get(globctx, 8), funcname.size()+1);
      GlobalVariable* const_char_ptr =
        new GlobalVariable(*module, char_array, true,
                           GlobalValue::PrivateLinkage,
                           ConstantDataArray::getString(globctx, funcname, true),
                           ".fname");
      vector<Constant*> getelementptr_indices;
      ConstantInt* zero_index = ConstantInt::get(globctx, APInt(64, 0));
      getelementptr_indices.push_back(zero_index);
      getelementptr_indices.push_back(zero_index);
      string_argument =
        ConstantExpr::getGetElementPtr(const_char_ptr, getelementptr_indices);
      func_name_to_arg[funcname] = string_argument;
      return string_argument;
    }

    // Declare an external thread-local variable.
    GlobalVariable* declare_TLS_global(Module& module, Type* var_type, StringRef var_name) {
      return new GlobalVariable(module, var_type, false, GlobalVariable::ExternalLinkage, 0, var_name, 0, GlobalVariable::GeneralDynamicTLSModel);
    }

    // Insert code at the end of a basic block.
    void insert_end_bb_code (Module* module, StringRef function_name,
                             int& must_clear, BasicBlock::iterator& insert_before) {
      // Determine if we're really at the end of a basic block or if
      // we're simply at a call instruction.
      Instruction& inst = *insert_before;
      bool is_end_of_bb = insert_before->isTerminator();
      ConstantInt* end_of_bb_type;
      if (is_end_of_bb) {
        unsigned int opcode = inst.getOpcode();   // Terminator instruction's opcode
        switch (opcode) {
          case Instruction::IndirectBr:
          case Instruction::Switch:
            end_of_bb_type = cond_end_bb;
            break;

          case Instruction::Br:
            end_of_bb_type = dyn_cast<BranchInst>(&inst)->isConditional() ? cond_end_bb : uncond_end_bb;
            break;

          default:
            end_of_bb_type = uncond_end_bb;
            break;
        }
      }
      else
        end_of_bb_type = not_end_of_bb;
      if (end_of_bb_type == cond_end_bb)
        static_cond_brs++;

      // If requested by the user, insert a call to
      // bf_accumulate_bb_tallies() and, at the true end of the basic
      // block, bf_report_bb_tallies().
      if (InstrumentEveryBB) {
        callinst_create(accum_bb_tallies, end_of_bb_type, insert_before);
        if (is_end_of_bb)
          callinst_create(report_bb_tallies, insert_before);
      }

      // If requested by the user, insert a call to
      // bf_assoc_counters_with_func() at the end of the basic block.
      if (TallyByFunction) {
        vector<Value*> arg_list;
        arg_list.push_back(map_func_name_to_arg(module, function_name));
        arg_list.push_back(end_of_bb_type);
        callinst_create(assoc_counts_with_func, arg_list, insert_before);
      }

      // Reset all of our counter variables.  Technically, even when
      // instrumenting in thread-safe mode we don't need to protect
      // these with a lock because all counter variables are
      // thread-local.  However, we do so anyway to enable
      // reduce_mega_lock_activity() to merge the preceding call to
      // bf_assoc_counters_with_func(), the counter-resetting code,
      // and the following call to either bf_reset_bb_tallies() or
      // bf_pop_function() into a single critical section.
      if (InstrumentEveryBB || TallyByFunction) {
        if (ThreadSafety)
          CallInst::Create(take_mega_lock, "", insert_before)->setCallingConv(CallingConv::C);

        if (must_clear & CLEAR_LOADS) {
          new StoreInst(zero, load_var, false, insert_before);
	  if (TallyAllOps) {
	    new StoreInst(zero, load_inst_var, false, insert_before);

	    if (TallyTypes) {
	      if (must_clear & CLEAR_FLOAT_LOADS) 
		new StoreInst(zero, load_float_inst_var, false, insert_before);

	      if (must_clear & CLEAR_DOUBLE_LOADS) 
		new StoreInst(zero, load_double_inst_var, false, insert_before);

	      // We currently treat all int-based loads as being in
	      // the same category -- this means we will likely get
	      // extra code here when only one type was counted.
	      // This was a trade off between more code here or some 
	      // overhead for function calls.  No clue on how best to 
	      // strike a blance here...
	      if (must_clear & CLEAR_INT_LOADS) { 
		new StoreInst(zero, load_int8_inst_var, false,  insert_before);
		new StoreInst(zero, load_int16_inst_var, false, insert_before);
		new StoreInst(zero, load_int32_inst_var, false, insert_before);
		new StoreInst(zero, load_int64_inst_var, false, insert_before);
	      }

	      if (must_clear & CLEAR_PTR_LOADS) 
		new StoreInst(zero, load_ptr_inst_var, false,  insert_before);
	      
	      if (must_clear & CLEAR_OTHER_TYPE_LOADS) 
		new StoreInst(zero, load_other_type_inst_var, false,  insert_before);
	    }
	  }
	}

        if (must_clear & CLEAR_STORES) {
          new StoreInst(zero, store_var, false, insert_before);
	  if (TallyAllOps) {
	    new StoreInst(zero, store_inst_var, false, insert_before);
	    
	    if (TallyTypes) {

	      if (must_clear & CLEAR_FLOAT_STORES)
                new StoreInst(zero, store_float_inst_var, false, insert_before);

              if (must_clear & CLEAR_DOUBLE_STORES)
                new StoreInst(zero, store_double_inst_var, false, insert_before);

	      // We currently treat all int-based loads as being in
	      // the same category -- this means we will likely get
	      // extra code here when only one type was counted.
	      // This was a trade off between more code here or some 
	      // overhead for function calls.  No clue on how best to 
	      // strike a blance here...
              if (must_clear & CLEAR_INT_STORES) {
                new StoreInst(zero, store_int8_inst_var, false,  insert_before);
                new StoreInst(zero, store_int16_inst_var, false, insert_before);
                new StoreInst(zero, store_int32_inst_var, false, insert_before);
                new StoreInst(zero, store_int64_inst_var, false, insert_before);
              }

              if (must_clear & CLEAR_PTR_STORES)
                new StoreInst(zero, store_ptr_inst_var, false,  insert_before);
	      
              if (must_clear & CLEAR_OTHER_TYPE_STORES)
                new StoreInst(zero, store_other_type_inst_var, false,  insert_before);
	    }
	  }
	}

        if (must_clear & CLEAR_FLOPS)
          new StoreInst(zero, flop_var, false, insert_before);
        if (must_clear & CLEAR_FP_BITS)
          new StoreInst(zero, fp_bits_var, false, insert_before);
        if (must_clear & CLEAR_OPS)
          new StoreInst(zero, op_var, false, insert_before);
        if (must_clear & CLEAR_OP_BITS)
          new StoreInst(zero, op_bits_var, false, insert_before);
        must_clear = 0;
        if (ThreadSafety)
          CallInst::Create(release_mega_lock, "", insert_before)->setCallingConv(CallingConv::C);
        if (is_end_of_bb && InstrumentEveryBB)
          callinst_create(reset_bb_tallies, insert_before);
      }

      // If requested by the user, insert a call to bf_pop_function()
      // at every return from the function.
      if (TrackCallStack && insert_before->getOpcode() == Instruction::Ret)
        callinst_create(pop_function, insert_before);
    }

    // Wrap CallInst::Create() with code to acquire and release the
    // mega-lock when instrumenting in thread-safe mode.
    void callinst_create(Value* function, ArrayRef<Value*> args,
                         Instruction* insert_before) {
      if (ThreadSafety)
        CallInst::Create(take_mega_lock, "", insert_before)->setCallingConv(CallingConv::C);
      CallInst::Create(function, args, "", insert_before)->setCallingConv(CallingConv::C);
      if (ThreadSafety)
        CallInst::Create(release_mega_lock, "", insert_before)->setCallingConv(CallingConv::C);
    }

    // Ditto the above but for parameterless functions.
    void callinst_create(Value* function, Instruction* insert_before) {
      if (ThreadSafety)
        CallInst::Create(take_mega_lock, "", insert_before)->setCallingConv(CallingConv::C);
      CallInst::Create(function, "", insert_before)->setCallingConv(CallingConv::C);
      if (ThreadSafety)
        CallInst::Create(release_mega_lock, "", insert_before)->setCallingConv(CallingConv::C);
    }

    // Ditto the above but with a different parameter list.
    void callinst_create(Value* function, BasicBlock* insert_before) {
      if (ThreadSafety)
        CallInst::Create(take_mega_lock, "", insert_before)->setCallingConv(CallingConv::C);
      CallInst::Create(function, "", insert_before)->setCallingConv(CallingConv::C);
      if (ThreadSafety)
        CallInst::Create(release_mega_lock, "", insert_before)->setCallingConv(CallingConv::C);
    }

    // Ditto the above but for functions with arguments.
    void callinst_create(Value* function, ArrayRef<Value*> args,
                         BasicBlock* insert_before) {
      if (ThreadSafety)
        CallInst::Create(take_mega_lock, "", insert_before)->setCallingConv(CallingConv::C);
      CallInst::Create(function, args, "", insert_before)->setCallingConv(CallingConv::C);
      if (ThreadSafety)
        CallInst::Create(release_mega_lock, "", insert_before)->setCallingConv(CallingConv::C);
    }

    // Do most of the instrumentation work: Walk each instruction in
    // each basic block and add instrumentation code around loads,
    // stores, flops, etc.
    void instrument_entire_function(Module* module, Function& function, StringRef function_name) {
      // Iterate over each basic block in turn.
      for (Function::iterator func_iter = function.begin();
           func_iter != function.end();
           func_iter++) {
        // Perform per-basic-block variable initialization.
        BasicBlock& bb = *func_iter;
        LLVMContext& bbctx = bb.getContext();
        DataLayout& target_data = getAnalysis<DataLayout>();
        BasicBlock::iterator terminator_inst = bb.end();
        terminator_inst--;
        int must_clear = 0;   // Keep track of which counters we need to clear.

        // Iterate over the basic block's instructions one-by-one.
        for (BasicBlock::iterator iter = bb.begin();
             iter != terminator_inst;
             iter++) {
          Instruction& inst = *iter;                // Current instruction
          unsigned int opcode = inst.getOpcode();   // Current instruction's opcode

          if (opcode == Instruction::Load || opcode == Instruction::Store) {
            // Increment the byte counter for load and store
            // instructions (any datatype).
            Value* mem_value = opcode == Instruction::Load ? &inst : cast<StoreInst>(inst).getValueOperand();
            uint64_t byte_count = target_data.getTypeStoreSize(mem_value->getType());
            ConstantInt* num_bytes =
              ConstantInt::get(bbctx, APInt(64, byte_count));
            if (opcode == Instruction::Load) {
              increment_global_variable(iter, load_var, num_bytes);
	      if (TallyAllOps)
		increment_global_variable(iter, load_inst_var, one);
              must_clear |= CLEAR_LOADS;
              static_loads++;

	      if (TallyTypes) {
		Type *data_type = mem_value->getType();
		if (data_type->isSingleValueType()) {
		  // We only instrument types that are register
		  // (single value) friendly...
		  instrument_load_types(iter, data_type, must_clear);
		}
	      }
            }
            else
              if (opcode == Instruction::Store) {
                increment_global_variable(iter, store_var, num_bytes);
		if (TallyAllOps)
		  increment_global_variable(iter, store_inst_var, one);
                must_clear |= CLEAR_STORES;
                static_stores++;

		if (TallyTypes) {
		  Type *data_type = mem_value->getType();
		  if (data_type->isSingleValueType()) {
		    // We only instrument stores that are register
		    // (single value) friendly...
		    instrument_store_types(iter, data_type, must_clear);
		  }
		}
              }

	    // Determine the memory address that was loaded or stored.
	    CastInst* mem_addr = NULL;
	    if (TrackUniqueBytes || rd_bits > 0) {
              BasicBlock::iterator next_iter = iter;
              next_iter++;
              Value* mem_ptr =
                opcode == Instruction::Load
                ? cast<LoadInst>(inst).getPointerOperand()
                : cast<StoreInst>(inst).getPointerOperand();
              mem_addr = new PtrToIntInst(mem_ptr, IntegerType::get(bbctx, 64),
					  "", next_iter);
	    }

            // If requested by the user, also insert a call to
            // bf_assoc_addresses_with_prog() and perhaps
            // bf_assoc_addresses_with_func().
            if (TrackUniqueBytes) {
              // Conditionally insert a call to bf_assoc_addresses_with_func().
              if (TallyByFunction) {
                vector<Value*> arg_list;
                arg_list.push_back(map_func_name_to_arg(module, function_name));
                arg_list.push_back(mem_addr);
                arg_list.push_back(num_bytes);
                callinst_create(assoc_addrs_with_func, arg_list, terminator_inst);
              }

              // Unconditionally insert a call to bf_assoc_addresses_with_prog().
              vector<Value*> arg_list;
              arg_list.push_back(mem_addr);
              arg_list.push_back(num_bytes);
              callinst_create(assoc_addrs_with_prog, arg_list, terminator_inst);
            }

	    // If requested by the user, also insert a call to
	    // bf_reuse_dist_addrs_prog().
	    if ((opcode == Instruction::Load && (rd_bits&(1<<RD_LOADS)) != 0)
		|| (opcode == Instruction::Store && (rd_bits&(1<<RD_STORES)) != 0)) {
	      vector<Value*> arg_list;
	      arg_list.push_back(mem_addr);
	      arg_list.push_back(num_bytes);
	      callinst_create(reuse_dist_prog, arg_list, terminator_inst);
	    }
          }
          else
            // The instruction isn't a load or a store.  See if it's a
            // function call.
            if (opcode == Instruction::Call) {
              // Ignore LLVM pseudo-functions and functions that *we* inserted.
              Function* func = dyn_cast<CallInst>(&inst)->getCalledFunction();
              if (func) {
                StringRef callee_name = func->getName();
                if (!callee_name.startswith("_ZN10bytesflops")
                    && !callee_name.startswith("llvm.dbg")
		    && callee_name != "bf_categorize_counters") {
                  // Tally the caller (with a distinguishing "+" in
                  // front of its name) in order to keep track of
                  // calls to uninstrumented functions.
		  if (TallyByFunction) {
		    string augmented_callee_name;

		    // Attempt to demangle function names so the masses can follow along...
		    int status;
		    char *demangled_name = __cxxabiv1::__cxa_demangle(callee_name.str().c_str(), NULL, 0, &status);
		    if (status == 0 && demangled_name != 0) {
		      augmented_callee_name = string("+") + string(demangled_name);
		      free(demangled_name);
		    } else {
		      augmented_callee_name = string("+") + callee_name.str();
		    }
		    Constant* argument = map_func_name_to_arg(module, StringRef(augmented_callee_name));
		    callinst_create(tally_function, argument, iter);
		  }

                  // Push our counter state before the call and pop it
                  // afterwards.
                  insert_end_bb_code(module, function_name, must_clear, iter);
                  callinst_create(push_bb, iter);
                  BasicBlock::iterator next_iter = iter;
                  next_iter++;
                  callinst_create(pop_bb, next_iter);
                }
              }
            }
            else {
              // The instruction isn't a load, a store, or a function
              // call.  See if it's an operation that we need to
              // watch.
              const Type* instType = inst.getType();     // Type of this instruction
              if (is_any_operation(inst, opcode, instType)) {
                ConstantInt* num_elts;    // Number of operations that this instruction performs
                ConstantInt* num_bits;    // Number of bits that this instruction produces
                bool tally_fp = is_fp_operation(inst, opcode, instType);

                if (TallyAllOps || tally_fp) {
                  // Initialize variables needed by at least one of the FP
                  // counter and the all-operation counter.
                  num_elts = get_vector_length(bbctx, instType, one);
                  num_bits = ConstantInt::get(bbctx, APInt(64, instruction_operand_bits(inst)));
                }

<<<<<<< HEAD
                // If the user requested a count of *all* operations, not
                // just floating-point operations, increment the operation
                // counter and the operation-bit counter.
                if (TallyAllOps) {
                  increment_global_variable(iter, op_var, num_elts);
                  must_clear |= CLEAR_OPS;
                  increment_global_variable(iter, op_bits_var, num_bits);
                  must_clear |= CLEAR_OP_BITS;
                  static_ops++;
                }

                // Increment the flop counter and floating-point bit
                // counter for any binary instruction with a
                // floating-point type.
                if (tally_fp) {
=======
		if (tally_fp) {
		  // Increment the flop counter and floating-point bit
		  // counter for any binary instruction with a
		  // floating-point type.
>>>>>>> 6546db6d
                  increment_global_variable(iter, flop_var, num_elts);
                  must_clear |= CLEAR_FLOPS;
                  increment_global_variable(iter, fp_bits_var, num_bits);
                  must_clear |= CLEAR_FP_BITS;
                  static_flops++;
		} else {
		  // If the user requested a count of *all* operations, not
		  // just floating-point operations, increment the operation
		  // counter and the operation bit counter for non-floating point
		  // operations.
		  if (TallyAllOps) {
		    increment_global_variable(iter, op_var, num_elts);
		    must_clear |= CLEAR_OPS;
		    increment_global_variable(iter, op_bits_var, num_bits);
		    must_clear |= CLEAR_OP_BITS;
		    static_ops++;
		  }
		}

                // If the user requested a characterization of vector
                // operations, see if we have a vector operation and
                // if so, bin it.
                if (TallyVectors)
                  do {
                    // Determine if this is a vector operation and one
                    // that we're interested in.
                    const VectorType *vt = dyn_cast<VectorType>(instType);
                    if (vt == NULL)
                      // This isn't a vector operation.
                      break;
                    if (opcode == Instruction::ExtractElement
                        || opcode == Instruction::InsertElement
                        || opcode == Instruction::ExtractValue
                        || opcode == Instruction::InsertValue)
                      // Ignore mixed scalar/vector operations.
                      break;

                    // Tally this vector operation.
                    vector<Value*> arg_list;
                    uint64_t elt_count = vt->getNumElements();
                    uint64_t total_bits = instType->getPrimitiveSizeInBits();
                    arg_list.push_back(map_func_name_to_arg(module, function_name));
                    arg_list.push_back(get_vector_length(bbctx, vt, one));
                    arg_list.push_back(ConstantInt::get(bbctx, APInt(64, total_bits/elt_count)));
                    arg_list.push_back(ConstantInt::get(bbctx, APInt(8, 1)));
                    callinst_create(tally_vector, arg_list, terminator_inst);
                  }
                  while (0);
              }
              else
                if (TallyAllOps && isa<GetElementPtrInst>(inst)) {
                  // LLVM's getelementptr instruction requires special
                  // handling.  Given the C declaration "int *a", the
                  // getelementptr representation of a[3] is likely to
                  // turn into a+12 (a single addition), while the
                  // getelementptr representation of a[i] is likely to
                  // turn into a+4*i (an addition plus a multiplication).
                  // We therefore count variable arguments as two ops and
                  // constants as one op.
                  uint64_t arg_ops = 0;      // Expected number of operations
                  uint64_t arg_op_bits = 0;  // Expected number of bits used
                  User::const_op_iterator arg_iter = inst.op_begin();
                  for (arg_iter++; arg_iter != inst.op_end(); arg_iter++) {
                    Value* arg = dyn_cast<Value>(*arg_iter);
                    switch (arg->getValueID()) {
                      // All of the following constant cases were copied
                      // and pasted from LLVM's Value.h.
                      case Value::ConstantExprVal:
                      case Value::ConstantAggregateZeroVal:
                      case Value::ConstantIntVal:
                      case Value::ConstantFPVal:
                      case Value::ConstantArrayVal:
                      case Value::ConstantStructVal:
                      case Value::ConstantVectorVal:
                      case Value::ConstantPointerNullVal:
                        arg_ops++;
                        arg_op_bits += sizeof(int)*3;  // a = b + c
                        break;

                      // Non-constant cases count as a multiply and an add.
                      default:
                        arg_ops += 2;
                        arg_op_bits += sizeof(int)*6;  // a = b * c; d = a + f
                        break;
                    }
                  }
                  increment_global_variable(iter, op_var,
                                            ConstantInt::get(bbctx, APInt(64, arg_ops)));
                  must_clear |= CLEAR_OPS;
                  increment_global_variable(iter, op_bits_var,
                                            ConstantInt::get(bbctx, APInt(64, arg_op_bits)));
                  must_clear |= CLEAR_OP_BITS;
                  static_ops++;
                }
            }
        }

        // Insert various bits of code at the end of the basic block.
        insert_end_bb_code(module, function_name, must_clear, terminator_inst);
      }  // Ends the loop over basic blocks within the function

      // Insert a call to bf_initialize_if_necessary() at the
      // beginning of the function.  Also insert a call to
      // bf_push_function() if -bf-call-stack was specified or to
      // bf_incr_func_tally() if -bf-by-func was specified without
      // -bf-call-stack.
      LLVMContext& func_ctx = function.getContext();
      BasicBlock& old_entry = function.front();
      BasicBlock* new_entry =
        BasicBlock::Create(func_ctx, "bf_entry", &function, &old_entry);
      callinst_create(init_if_necessary, new_entry);
      if (TallyByFunction) {
        Function* entry_func = TrackCallStack ? push_function : tally_function;
        Constant* argument = map_func_name_to_arg(module, function_name);
        callinst_create(entry_func, argument, new_entry);
      }
      BranchInst::Create(&old_entry, new_entry);
    }

    // Instrument the current basic block iterator (representing a
    // load) for type-specific characteristics.
    void instrument_load_types(BasicBlock::iterator &iter, 
                               Type *data_type, 
                               int &must_clear) {

      if (data_type->isFloatTy()) {
        increment_global_variable(iter, load_float_inst_var, one);
        must_clear |= CLEAR_FLOAT_LOADS;
      } else if (data_type->isDoubleTy()) {
        increment_global_variable(iter, load_double_inst_var, one);
        must_clear |= CLEAR_DOUBLE_LOADS;
      } else if (data_type->isIntegerTy(8)) {
        increment_global_variable(iter, load_int8_inst_var, one);
        must_clear |= CLEAR_INT_LOADS;
      } else if (data_type->isIntegerTy(16)) {
        increment_global_variable(iter, load_int16_inst_var, one);
        must_clear |= CLEAR_INT_LOADS;
      } else if (data_type->isIntegerTy(32)) {
        increment_global_variable(iter, load_int32_inst_var, one);
        must_clear |= CLEAR_INT_LOADS;
      } else if (data_type->isIntegerTy(64)) {
        increment_global_variable(iter, load_int64_inst_var, one);
        must_clear |= CLEAR_INT_LOADS;
      } else if (data_type->isPointerTy()) {
        increment_global_variable(iter, load_ptr_inst_var, one);
        must_clear |= CLEAR_PTR_LOADS;
      } else {
        increment_global_variable(iter, load_other_type_inst_var, one);
        must_clear |= CLEAR_OTHER_TYPE_LOADS;            
      }
    }

    
    // Instrument the current basic block iterator (representing a
    // store) for type-specific characteristics.
    void instrument_store_types(BasicBlock::iterator &iter, 
                                Type *data_type,
                                int &must_clear) {
      
      if (data_type->isFloatTy()) {
        increment_global_variable(iter, store_float_inst_var, one);
        must_clear |= CLEAR_FLOAT_STORES;
      } else if (data_type->isDoubleTy()) {
        increment_global_variable(iter, store_double_inst_var, one);
        must_clear |= CLEAR_DOUBLE_STORES;
      } else if (data_type->isIntegerTy(8)) {
        increment_global_variable(iter, store_int8_inst_var, one);
        must_clear |= CLEAR_INT_STORES;
      } else if (data_type->isIntegerTy(16)) {
        increment_global_variable(iter, store_int16_inst_var, one);
        must_clear |= CLEAR_INT_STORES;
      } else if (data_type->isIntegerTy(32)) {
        increment_global_variable(iter, store_int32_inst_var, one);
        must_clear |= CLEAR_INT_STORES;
      } else if (data_type->isIntegerTy(64)) {
        increment_global_variable(iter, store_int64_inst_var, one);
        must_clear |= CLEAR_INT_STORES;
      } else if (data_type->isPointerTy()) {
        increment_global_variable(iter, store_ptr_inst_var, one);
        must_clear |= CLEAR_PTR_STORES;
      } else {
        increment_global_variable(iter, store_other_type_inst_var, one);
        must_clear |= CLEAR_OTHER_TYPE_STORES;                    
      }
    }


    // Optimize the instrumented code by deleting back-to-back
    // mega-lock releases and acquisitions.
    void reduce_mega_lock_activity(Function& function) {
      // Store a few constant strings.
      StringRef take_mega_lock_name = take_mega_lock->getName();
      StringRef release_mega_lock_name = release_mega_lock->getName();

      // Iterate over each basic block in turn.
      for (Function::iterator func_iter = function.begin();
           func_iter != function.end();
           func_iter++) {
        // Perform per-basic-block variable initialization.
        BasicBlock& bb = *func_iter;
        BasicBlock::iterator terminator_inst = bb.end();
        terminator_inst--;

        // Iterate over the basic block's instructions one-by-one,
        // accumulating a list of function calls to delete.
        vector<Instruction*> deletable_insts;   // List of function calls to delete
        Instruction* prev_inst = NULL;  // Immediately preceding function call or NULL if the previous instruction wasn't a function call
        for (BasicBlock::iterator iter = bb.begin();
             iter != terminator_inst;
             iter++) {
          // Find a pair of back-to-back functions.
          Instruction& inst = *iter;                // Current instruction
          if (inst.getOpcode() != Instruction::Call) {
            // We care only about function calls.
            prev_inst = NULL;
            continue;
          }
          Function* func = dyn_cast<CallInst>(&inst)->getCalledFunction();
          if (!prev_inst) {
            // We care only about back-to-back functions.
            prev_inst = &inst;
            continue;
          }

          // Delete release-acquire pairs.  (None of the other three
          // combinations of release and acquire are likely to occur
          // in practice.)
          Function* prev_func = dyn_cast<CallInst>(prev_inst)->getCalledFunction();
          if (prev_func
              && func
              && prev_func->getName() == release_mega_lock_name
              && func->getName() == take_mega_lock_name) {
            deletable_insts.push_back(prev_inst);
            deletable_insts.push_back(&inst);
            prev_inst = NULL;
          }
          else
            prev_inst = &inst;
        }

        // Delete all function calls we marked as deletable.
        while (!deletable_insts.empty()) {
          deletable_insts.back()->eraseFromParent();
          deletable_insts.pop_back();
        }
      }
    }

    // Indicate that we need access to DataLayout.
    virtual void getAnalysisUsage(AnalysisUsage &AU) const {
      AU.addRequired<DataLayout>();
    }

  public:
    static char ID;
    BytesFlops() : FunctionPass(ID) {
      static_loads = 0;
      static_stores = 0;
      static_flops = 0;
      static_ops = 0;
      static_cond_brs = 0;
    }

    virtual bool doInitialization(Module& module) {
      // Inject external declarations to various variables defined in byfl.c.
      LLVMContext& globctx = module.getContext();
      IntegerType* i64type = Type::getInt64Ty(globctx);

      load_var                  = declare_TLS_global(module, i64type, "bf_load_count");
      store_var                 = declare_TLS_global(module, i64type, "bf_store_count");

      load_inst_var             = declare_TLS_global(module, i64type, "bf_load_ins_count");
      load_float_inst_var       = declare_TLS_global(module, i64type, "bf_load_float_ins_count");
      load_double_inst_var      = declare_TLS_global(module, i64type, "bf_load_double_ins_count");
      load_int8_inst_var        = declare_TLS_global(module, i64type, "bf_load_int8_ins_count");
      load_int16_inst_var       = declare_TLS_global(module, i64type, "bf_load_int16_ins_count");
      load_int32_inst_var       = declare_TLS_global(module, i64type, "bf_load_int32_ins_count");
      load_int64_inst_var       = declare_TLS_global(module, i64type, "bf_load_int64_ins_count");
      load_ptr_inst_var         = declare_TLS_global(module, i64type, "bf_load_ptr_ins_count");
      load_other_type_inst_var  = declare_TLS_global(module, i64type, "bf_load_other_type_ins_count");

      store_inst_var            = declare_TLS_global(module, i64type, "bf_store_ins_count");
      store_float_inst_var      = declare_TLS_global(module, i64type, "bf_store_float_ins_count");
      store_double_inst_var     = declare_TLS_global(module, i64type, "bf_store_double_ins_count");
      store_int8_inst_var       = declare_TLS_global(module, i64type, "bf_store_int8_ins_count");
      store_int16_inst_var      = declare_TLS_global(module, i64type, "bf_store_int16_ins_count");
      store_int32_inst_var      = declare_TLS_global(module, i64type, "bf_store_int32_ins_count");
      store_int64_inst_var      = declare_TLS_global(module, i64type, "bf_store_int64_ins_count");
      store_ptr_inst_var        = declare_TLS_global(module, i64type, "bf_store_ptr_ins_count");
      store_other_type_inst_var = declare_TLS_global(module, i64type, "bf_store_other_type_ins_count");

      flop_var                  = declare_TLS_global(module, i64type, "bf_flop_count");
      fp_bits_var               = declare_TLS_global(module, i64type, "bf_fp_bits_count");

      op_var                    = declare_TLS_global(module, i64type, "bf_op_count");
      op_bits_var               = declare_TLS_global(module, i64type, "bf_op_bits_count");

      // Assign a few constant values.
      not_end_of_bb = ConstantInt::get(globctx, APInt(32, 0));
      uncond_end_bb = ConstantInt::get(globctx, APInt(32, 1));
      cond_end_bb = ConstantInt::get(globctx, APInt(32, 2));
      zero = ConstantInt::get(globctx, APInt(64, 0));
      one = ConstantInt::get(globctx, APInt(64, 1));

      // Construct a set of functions to instrument.
      vector<string> funclist = IncludedFunctions;
      if (funclist.size() == 0)
        instrument_only = NULL;
      else {
        instrument_only = new(set<string>);
        for (vector<string>::iterator fniter = funclist.begin();
             fniter != funclist.end();
             fniter++)
          instrument_only->insert(*fniter);
      }

      // Construct a set of functions not to instrument.
      funclist = ExcludedFunctions;
      if (funclist.size() == 0)
        dont_instrument = NULL;
      else {
        dont_instrument = new(set<string>);
        for (vector<string>::iterator fniter = funclist.begin();
             fniter != funclist.end();
             fniter++)
          dont_instrument->insert(*fniter);
      }

      // Complain if we were given lists to instrument and not to instrument.
      if (instrument_only && dont_instrument)
        report_fatal_error("-bf-include and -bf-exclude are mutually exclusive");

      // Assign a value to bf_bb_merge.
      int merge_count = BBMergeCount;
      if (merge_count <= 0)
        report_fatal_error("-bf-merge requires a positive integer argument");
      create_global_constant(module, "bf_bb_merge", uint64_t(merge_count));

      // Tallying of types requires us to enable TallAllOps...
      if (TallyTypes && !TallyAllOps) {
	TallyAllOps = true;
      }

      // Assign a value to bf_all_ops.
      create_global_constant(module, "bf_all_ops", bool(TallyAllOps));

      // Assign a value to bf_types.
      create_global_constant(module, "bf_types", bool(TallyTypes));

      // Assign a value to bf_per_func.
      create_global_constant(module, "bf_per_func", bool(TallyByFunction));

      // Assign a value to bf_call_stack.
      if (TrackCallStack && !TallyByFunction)
        report_fatal_error("-bf-call-stack is allowed only in conjuction with -bf-by-func");
      create_global_constant(module, "bf_call_stack", bool(TrackCallStack));

      // Assign a value to bf_unique_bytes.
      create_global_constant(module, "bf_unique_bytes", bool(TrackUniqueBytes));

      // Assign a value to bf_vectors.
      create_global_constant(module, "bf_vectors", bool(TallyVectors));

      // Assign a value to bf_max_reuse_dist.
      create_global_constant(module, "bf_max_reuse_distance", uint64_t(MaxReuseDist));

      // Inject external declarations for
      // bf_initialize_if_necessary(), bf_push_basic_block(), and
      // bf_pop_basic_block().
      init_if_necessary = declare_thunk(&module, "_ZN10bytesflops26bf_initialize_if_necessaryEv");
      push_bb = declare_thunk(&module, "_ZN10bytesflops19bf_push_basic_blockEv");
      pop_bb = declare_thunk(&module, "_ZN10bytesflops18bf_pop_basic_blockEv");

      // Inject external declarations for bf_accumulate_bb_tallies(),
      // bf_reset_bb_tallies(), and bf_report_bb_tallies().
      if (InstrumentEveryBB) {
        vector<Type*> int_arg;
        int_arg.push_back(IntegerType::get(globctx, 32));
        FunctionType* void_func_result =
          FunctionType::get(Type::getVoidTy(module.getContext()), int_arg, false);
        accum_bb_tallies =
          Function::Create(void_func_result, GlobalValue::ExternalLinkage,
                           "_ZN10bytesflops24bf_accumulate_bb_talliesE8bb_end_t",
                           &module);
        accum_bb_tallies->setCallingConv(CallingConv::C);
        reset_bb_tallies = declare_thunk(&module, "_ZN10bytesflops19bf_reset_bb_talliesEv");
        report_bb_tallies = declare_thunk(&module, "_ZN10bytesflops20bf_report_bb_talliesEv");
      }

      // Inject an external declaration for bf_assoc_counters_with_func().
      if (TallyByFunction) {
        vector<Type*> string_and_enum_arg;
        string_and_enum_arg.push_back(PointerType::get(IntegerType::get(globctx, 8), 0));
        string_and_enum_arg.push_back(IntegerType::get(globctx, 32));
        FunctionType* void_func_result =
          FunctionType::get(Type::getVoidTy(globctx), string_and_enum_arg, false);
        assoc_counts_with_func =
          Function::Create(void_func_result, GlobalValue::ExternalLinkage,
                           "_ZN10bytesflops27bf_assoc_counters_with_funcEPKc8bb_end_t",
                           &module);
        assoc_counts_with_func->setCallingConv(CallingConv::C);
      }

      // Inject an external declarations for bf_increment_func_tally().
      if (TallyByFunction) {
        vector<Type*> single_string_arg;
        single_string_arg.push_back(PointerType::get(IntegerType::get(globctx, 8), 0));
        FunctionType* void_func_result =
          FunctionType::get(Type::getVoidTy(globctx), single_string_arg, false);
        tally_function =
          Function::Create(void_func_result, GlobalValue::ExternalLinkage,
                           "_ZN10bytesflops18bf_incr_func_tallyEPKc", &module);
        tally_function->setCallingConv(CallingConv::C);
      }

      // Inject external declarations for bf_push_function() and
      // bf_pop_function().
      if (TallyByFunction && TrackCallStack) {
        // bf_push_function()
        vector<Type*> single_string_arg;
        single_string_arg.push_back(PointerType::get(IntegerType::get(globctx, 8), 0));
        FunctionType* void_str_func_result =
          FunctionType::get(Type::getVoidTy(globctx), single_string_arg, false);
        push_function =
          Function::Create(void_str_func_result, GlobalValue::ExternalLinkage,
                           "_ZN10bytesflops16bf_push_functionEPKc", &module);
        push_function->setCallingConv(CallingConv::C);

        // bf_pop_function()
        pop_function = declare_thunk(&module, "_ZN10bytesflops15bf_pop_functionEv");
      }

      // Declare bf_tally_vector_operation() only if we were asked
      // to track vector operations.
      if (TallyVectors) {
        vector<Type*> all_function_args;
        all_function_args.push_back(PointerType::get(IntegerType::get(globctx, 8), 0));
        all_function_args.push_back(IntegerType::get(globctx, 64));
        all_function_args.push_back(IntegerType::get(globctx, 64));
        all_function_args.push_back(IntegerType::get(globctx, 8));
        FunctionType* void_func_result =
          FunctionType::get(Type::getVoidTy(globctx), all_function_args, false);
        tally_vector =
          Function::Create(void_func_result, GlobalValue::ExternalLinkage,
                           "_ZN10bytesflops25bf_tally_vector_operationEPKcmmb",
                           &module);
        tally_vector->setCallingConv(CallingConv::C);
      }

      // Inject external declarations for bf_assoc_addresses_with_prog()
      // and bf_assoc_addresses_with_func().
      if (TrackUniqueBytes) {
        // Declare bf_assoc_addresses_with_prog() any time we need to
        // track unique bytes.
        vector<Type*> all_function_args;
        all_function_args.push_back(IntegerType::get(globctx, 64));
        all_function_args.push_back(IntegerType::get(globctx, 64));
        FunctionType* void_func_result =
          FunctionType::get(Type::getVoidTy(globctx), all_function_args, false);
        assoc_addrs_with_prog =
          Function::Create(void_func_result, GlobalValue::ExternalLinkage,
                           "_ZN10bytesflops28bf_assoc_addresses_with_progEmm",
                           &module);
        assoc_addrs_with_prog->setCallingConv(CallingConv::C);

        // Declare bf_assoc_addresses_with_func() only if we were
        // asked to track unique addresses by function.
        if (TallyByFunction) {
          vector<Type*> all_function_args;
          all_function_args.push_back(PointerType::get(IntegerType::get(globctx, 8), 0));
          all_function_args.push_back(IntegerType::get(globctx, 64));
          all_function_args.push_back(IntegerType::get(globctx, 64));
          FunctionType* void_func_result =
            FunctionType::get(Type::getVoidTy(globctx), all_function_args, false);
          assoc_addrs_with_func =
            Function::Create(void_func_result, GlobalValue::ExternalLinkage,
                             "_ZN10bytesflops28bf_assoc_addresses_with_funcEPKcmm",
                             &module);
          assoc_addrs_with_func->setCallingConv(CallingConv::C);
        }
      }

      // Simplify ReuseDist.getBits() into rd_bits.
      rd_bits = ReuseDist.getBits();
      if ((rd_bits&(1<<RD_BOTH)) != 0)
	rd_bits = (1<<RD_LOADS) | (1<<RD_STORES);

      // Inject external declarations for bf_reuse_dist_addrs_prog().
      if (rd_bits > 0) {
        vector<Type*> all_function_args;
        all_function_args.push_back(IntegerType::get(globctx, 64));
        all_function_args.push_back(IntegerType::get(globctx, 64));
        FunctionType* void_func_result =
          FunctionType::get(Type::getVoidTy(globctx), all_function_args, false);
	reuse_dist_prog =
          Function::Create(void_func_result, GlobalValue::ExternalLinkage,
			   "_ZN10bytesflops24bf_reuse_dist_addrs_progEmm",
                           &module);
	reuse_dist_prog->setCallingConv(CallingConv::C);
      }

      // Inject external declarations for bf_acquire_mega_lock() and
      // bf_release_mega_lock().
      if (ThreadSafety) {
        take_mega_lock = declare_thunk(&module, "_ZN10bytesflops20bf_acquire_mega_lockEv");
        release_mega_lock = declare_thunk(&module, "_ZN10bytesflops20bf_release_mega_lockEv");
      }

      // Depend on our helper library and on LLVMSupport (for
      // StringMap).  If we're trying to preserve thread safety, also
      // depend on the pthread library.
      module.addLibrary("byfl");
      module.addLibrary("LLVMSupport");
      if (ThreadSafety)
        module.addLibrary("pthread");
      return true;
    }

    // Insert code for incrementing our byte, flop, etc. counters.
    virtual bool runOnFunction(Function& function) {
      // Do nothing if we're supposed to ignore this function.
      StringRef function_name = function.getName();
      if (instrument_only != NULL
          && instrument_only->find(function_name) == instrument_only->end())
        return false;
      if (dont_instrument != NULL
          && dont_instrument->find(function_name) != dont_instrument->end())
        return false;

      // Instrument "interesting" instructions in every basic block.
      Module* module = function.getParent();
      instrument_entire_function(module, function, function_name);

      // Clean up our mess.
      if (ThreadSafety)
        reduce_mega_lock_activity(function);

      // Return, indicating that we modified this function.
      return true;
    }

    // Output what we instrumented.
    virtual void print(raw_ostream &outfile, const Module *module) const {
      outfile << module->getModuleIdentifier() << ": "
              << static_loads << " loads, "
              << static_stores << " stores, "
              << static_flops << " flins";
      if (TallyAllOps)
        outfile << ", " << static_ops << " binops";
      if (InstrumentEveryBB)
        outfile << ", " << static_cond_brs << " cond_brs";
      outfile << '\n';
    }
  };

  const int BytesFlops::CLEAR_LOADS             =  1;
  const int BytesFlops::CLEAR_STORES            =  2;
  const int BytesFlops::CLEAR_FLOPS             =  4;
  const int BytesFlops::CLEAR_FP_BITS           =  8;
  const int BytesFlops::CLEAR_OPS               = 16;
  const int BytesFlops::CLEAR_OP_BITS           = 32;

  const int BytesFlops::CLEAR_FLOAT_LOADS       = 64;
  const int BytesFlops::CLEAR_DOUBLE_LOADS      = 128;
  const int BytesFlops::CLEAR_INT_LOADS         = 256;
  const int BytesFlops::CLEAR_PTR_LOADS         = 512;
  const int BytesFlops::CLEAR_OTHER_TYPE_LOADS  = 1024;

  const int BytesFlops::CLEAR_FLOAT_STORES      = 2048;
  const int BytesFlops::CLEAR_DOUBLE_STORES     = 4096;
  const int BytesFlops::CLEAR_INT_STORES        = 8192;
  const int BytesFlops::CLEAR_PTR_STORES        = 16384;
  const int BytesFlops::CLEAR_OTHER_TYPE_STORES = 32768;

  char BytesFlops::ID = 0;
  static RegisterPass<BytesFlops> H("bytesflops", "Bytes:flops instrumentation");
}<|MERGE_RESOLUTION|>--- conflicted
+++ resolved
@@ -19,11 +19,6 @@
 #include "llvm/Support/CommandLine.h"
 #include "llvm/Support/ErrorHandling.h"
 #include "llvm/Support/raw_ostream.h"
-<<<<<<< HEAD
-=======
-#include "llvm/Target/TargetData.h"
-
->>>>>>> 6546db6d
 #include <vector>
 #include <set>
 #include <cxxabi.h>
@@ -714,28 +709,10 @@
                   num_bits = ConstantInt::get(bbctx, APInt(64, instruction_operand_bits(inst)));
                 }
 
-<<<<<<< HEAD
-                // If the user requested a count of *all* operations, not
-                // just floating-point operations, increment the operation
-                // counter and the operation-bit counter.
-                if (TallyAllOps) {
-                  increment_global_variable(iter, op_var, num_elts);
-                  must_clear |= CLEAR_OPS;
-                  increment_global_variable(iter, op_bits_var, num_bits);
-                  must_clear |= CLEAR_OP_BITS;
-                  static_ops++;
-                }
-
-                // Increment the flop counter and floating-point bit
-                // counter for any binary instruction with a
-                // floating-point type.
-                if (tally_fp) {
-=======
 		if (tally_fp) {
 		  // Increment the flop counter and floating-point bit
 		  // counter for any binary instruction with a
 		  // floating-point type.
->>>>>>> 6546db6d
                   increment_global_variable(iter, flop_var, num_elts);
                   must_clear |= CLEAR_FLOPS;
                   increment_global_variable(iter, fp_bits_var, num_bits);
